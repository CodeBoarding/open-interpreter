--- conflicted
+++ resolved
@@ -44,37 +44,11 @@
 - [ ] Better storage of different model keys in TUI / config file. All keys, to multiple providers, should be stored in there. Easy switching
   - [ ] Automatically migrate users from old config to new config, display a message of this
 - [ ] On update, check for new system message and ask user to overwrite theirs, or only let users pass in "custom instructions" which adds to our system message
-<<<<<<< HEAD
-  - [ ] I think we could have a config that's like... system_message_version. If system_message_version is below the current version, ask the user if we can overwrite it with the default config system message of that version
-
-## Completed
-
-- [x] **Split TUI from core — two separate folders.** (This lets us tighten our scope around those two projects. See "What's in our scope" below.)
-- [x] Add %% (shell) magic command
-- [x] Support multiple instances
-- [x] Split ROADMAP into sections
-- [x] Connect %% (shell) magic command to shell interpreter that `interpreter` runs
-- [x] Expose tool (`interpreter.computer.run(language, code)`)
-- [x] Generalize "output" and "input" — new types other than text: HTML, Image (see below)
-- [x] Switch core code interpreter to be Jupyter-powered
-- [x] Make sure breaking from generator during execution stops the execution
-- [x] (thanks ty!) Add more hosted model instructions from [LiteLLM's docs](https://docs.litellm.ai/docs/) to [our docs](https://github.com/KillianLucas/open-interpreter/tree/main/docs/language-model-setup/hosted-models).
-  - [x] Find a model that's [on LiteLLM's docs](https://docs.litellm.ai/docs/providers), but isn't [on ours](https://docs.openinterpreter.com/language-model-setup/hosted-models/openai)
-  - [x] Duplicate [one of our hosted model's `.mdx` file](https://github.com/KillianLucas/open-interpreter/tree/main/docs/language-model-setup/hosted-models)
-  - [x] Swap out the information with information from LiteLLM
-  - [x] Repeat with other models
-  - [x] Allow for custom languages (`interpreter.computer.languages.append(class_that_conforms_to_base_language)`)
-  - [x] Make it so function calling dynamically uses the languages in interpreter.computer.languages
-  - [x] Make a migration guide for the New Computer Update (whats different in our new streaming structure (below) vs. [our old streaming structure](https://docs.openinterpreter.com/usage/python/streaming-response)) thanks ty!
-  - [x] Require documentation for PRs
-  - [x] Document the New Computer Update
-=======
   - [ ] I think we could have a config that's like... system_message_version. If system_message_version is below the current version, ask the user if we can overwrite it with the default config system message of that version. (This somewhat exists now but needs to be robust)
->>>>>>> 8e61e35d
 
 # What's in our scope?
 
-Open Interpreter contains two projects which support eachother, whose scopes are as follows:
+Open Interpreter contains two projects which support each other, whose scopes are as follows:
 
 1. `core`, which is dedicated to figuring out how to get LLMs to safely control a computer. Right now, this means creating a real-time code execution environment that language models can operate.
 2. `terminal_interface`, a text-only way for users to direct the code-running LLM running inside `core`. This includes functions for connecting the `core` to various local and hosted LLMs (which the `core` itself should not know about).
