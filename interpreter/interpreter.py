import asyncio
import dataclasses
import json
import os
import platform
import sys
import time
import traceback
import uuid
from datetime import datetime
from typing import Any, cast

from readchar import readchar

from .misc.get_input import async_get_input

# Third-party imports
os.environ["LITELLM_LOCAL_MODEL_COST_MAP"] = "True"
import webbrowser
from urllib.parse import quote

import litellm

litellm.suppress_debug_info = True
litellm.REPEATED_STREAMING_CHUNK_LIMIT = 99999999
litellm.modify_params = True
# litellm.drop_params = True

from anthropic import Anthropic
from anthropic.types.beta import (
    BetaContentBlock,
    BetaContentBlockParam,
    BetaImageBlockParam,
    BetaMessage,
    BetaRawContentBlockDeltaEvent,
    BetaRawContentBlockStartEvent,
    BetaRawContentBlockStopEvent,
    BetaTextBlockParam,
    BetaToolResultBlockParam,
)

from .commands import CommandHandler
from .misc.spinner import SimpleSpinner
from .profiles import Profile
from .tools import BashTool, ComputerTool, EditTool, ToolCollection, ToolResult
from .ui.markdown import MarkdownRenderer
from .ui.tool import ToolRenderer

COMPUTER_USE_BETA_FLAG = "computer-use-2024-10-22"
PROMPT_CACHING_BETA_FLAG = "prompt-caching-2024-07-31"

# Initialize markdown renderer
md = MarkdownRenderer()


# Helper function used in async_respond()
def _make_api_tool_result(
    result: ToolResult, tool_use_id: str
) -> BetaToolResultBlockParam:
    """Convert an agent ToolResult to an API ToolResultBlockParam."""
    tool_result_content: list[BetaTextBlockParam | BetaImageBlockParam] | str = []
    is_error = False
    if result.error:
        is_error = True
        tool_result_content = result.error
    else:
        if result.output:
            tool_result_content.append({"type": "text", "text": result.output})
        if result.base64_image:
            tool_result_content.append(
                {
                    "type": "image",
                    "source": {
                        "type": "base64",
                        "media_type": "image/png",
                        "data": result.base64_image,
                    },
                }
            )
    return {
        "type": "tool_result",
        "content": tool_result_content,
        "tool_use_id": tool_use_id,
        "is_error": is_error,
    }


class Interpreter:
    """
    Open Interpreter's main interface.

    Examples
    --------
    >>> from interpreter import Interpreter

    # Basic usage
    interpreter = Interpreter()
    interpreter.chat()

    # With custom configuration
    from interpreter import Profile
    profile = Profile.from_file("~/custom_profile.json")
    interpreter = Interpreter(profile)

    # Save settings for later
    interpreter.save_profile("~/my_settings.json")

    Parameters
    ----------
    profile : Profile, optional
        Configuration object with settings. If None, uses default Profile.

    Attributes
    ----------
    model : str
        The model being used for interpretation
    provider : str
        The API provider being used
    api_base : str or None
        Custom API base URL if set
    api_key : str or None
        API key being used
    api_version : str or None
        API version being used
    max_turns : int
        Maximum conversation turns (-1 for unlimited)
    """

    def __init__(self, profile=None):
        """
        Initialize interpreter with optional profile.
        If no profile provided, loads from default profile (~/.openinterpreter)
        """
        self._profile = profile or Profile()

        # Initialize all profile-based attributes
        for key, value in self._profile.to_dict().items():
            if key != "profile":
                setattr(self, key, value)

        self._client = None
        self._spinner = SimpleSpinner("")
        self._command_handler = CommandHandler(self)
        self._stop_flag = False  # Add stop flag

    def to_dict(self):
        """Convert current settings to dictionary"""
        return {key: getattr(self, key) for key in self._profile.to_dict().keys()}

    def load_profile(self, path):
        """
        Load settings from a profile file

        Example:
        >>> interpreter.load_profile("~/work_settings.json")
        """
        self._profile.load(path)
        # Update interpreter attributes from new profile
        for key, value in self._profile.to_dict().items():
            setattr(self, key, value)

    def save_profile(self, path=None):
        """
        Save current settings as a profile

        Example:
        >>> interpreter.save_profile("~/my_preferred_settings.json")
        """
        # Update profile object with current values
        self._profile.from_dict(self.to_dict())
        # Save to file
        self._profile.save(path)

    @classmethod
    def from_profile(cls, path):
        """
        Create new interpreter instance from a profile file

        Example:
        >>> interpreter = Interpreter.from_profile("~/work_settings.json")
        """
        return cls(Profile.from_file(path))

    def default_system_message(self):
        system_message = "<SYSTEM_CAPABILITY>\n"

        try:
            system_message += f"* You are an AI assistant with access to a machine running on {'Mac OS' if platform.system() == 'Darwin' else platform.system()} with internet access.\n"
        except:
            print("Error adding system capability for platform")

        try:
            system_message += (
                f"* The current date is {datetime.today().strftime('%A, %B %d, %Y')}.\n"
            )
        except:
            print("Error adding system capability for date")

        try:
            cwd_line = f"* The user's cwd is {os.getcwd()}"
            try:
                cwd_line += f" and username is {os.getlogin()}"
            except:
                print("Error adding system capability for username")
            system_message += cwd_line + "\n"
        except:
            print("Error adding system capability for cwd")

        system_message += "</SYSTEM_CAPABILITY>"
        
        # Add web search capability if enabled
        if (
            os.environ.get("INTERPRETER_EXPERIMENTAL_WEB_SEARCH", "false").lower()
            == "true"
        ):
            system_message = system_message.replace(
                "</SYSTEM_CAPABILITY>",
                "* For any web search requests, curl https://api.openinterpreter.com/v0/browser/search?query=your+search+query\n</SYSTEM_CAPABILITY>",
            )

        # Update system prompt for Mac OS, if computer tool is enabled
        if platform.system() == "Darwin" and "gui" in self.tools:
            system_message += """
            <IMPORTANT>
            * Open applications using Spotlight by using the computer tool to simulate pressing Command+Space, typing the application name, and pressing Enter.
            </IMPORTANT>"""

        return system_message

    async def async_respond(self, user_input=None):
        """
        Agentic sampling loop for the assistant/tool interaction.
        Yields chunks and maintains message history on the interpreter instance.
        """
        if user_input:
            self.messages.append({"role": "user", "content": user_input})

        tools = []
        if "interpreter" in self.tools:
            tools.append(BashTool())
        if "editor" in self.tools:
            tools.append(EditTool())
        if "gui" in self.tools:
            tools.append(ComputerTool())

        tool_collection = ToolCollection(*tools)

        # Get provider and max_tokens, with fallbacks
        provider = self.provider  # Keep existing provider if set
        max_tokens = self.max_tokens  # Keep existing max_tokens if set

<<<<<<< HEAD
        if self.model == "claude-3-5-sonnet":
            # For some reason, Litellm can't find the model info for claude-3-5-sonnet-latest
=======
        if provider is None and self.model in [
            "claude-3-5-sonnet-latest",
            "claude-3-5-sonnet-20241022",
        ]:
            # For some reason, Litellm can't find the model info for these
>>>>>>> 9a8e0341
            provider = "anthropic"

        # Only try to get model info if we need either provider or max_tokens
        if provider is None or max_tokens is None:
            try:
                model_info = litellm.get_model_info(self.model)
                if provider is None:
                    provider = model_info["litellm_provider"]
                if max_tokens is None:
                    max_tokens = model_info["max_tokens"]
            except:
                # Fallback values if model info unavailable
                if provider is None:
                    provider = "openai"
                if max_tokens is None:
                    max_tokens = 4000

        if self.system_message is None:
            system_message = self.default_system_message()
        else:
            system_message = self.system_message

        system_message = (system_message + "\n\n" + self.instructions).strip()

        system = BetaTextBlockParam(
            type="text",
            text=system_message,
        )

        # Count turns
        turn_count = 0

        while True:
            if self._stop_flag:
                break

            turn_count += 1
            if turn_count > self.max_turns and self.max_turns != -1:
                print("\nMax turns reached, exiting\n")
                break

            self._spinner.start()

            betas = [COMPUTER_USE_BETA_FLAG]

            edit = ToolRenderer()

            if (
                provider == "anthropic" and not self.serve
            ):  # Server can't handle Anthropic yet
                if self._client is None:
                    anthropic_params = {}
                    if self.api_key is not None:
                        anthropic_params["api_key"] = self.api_key
                    if self.api_base is not None:
                        anthropic_params["base_url"] = self.api_base
                    self._client = Anthropic(**anthropic_params)

                if self.debug:
                    print("Sending messages:", self.messages, "\n")

                model = self.model
                if model.startswith("anthropic/"):
                    model = model[len("anthropic/") :]

                # Use Anthropic API which supports betas
                raw_response = self._client.beta.messages.create(
                    max_tokens=max_tokens,
                    messages=self.messages,
                    model=model,
                    system=system["text"],
                    tools=tool_collection.to_params(),
                    betas=betas,
                    stream=True,
                )

                response_content = []
                current_block = None
                first_token = True

                for chunk in raw_response:
                    yield chunk

                    if first_token:
                        self._spinner.stop()
                        first_token = False

                    if isinstance(chunk, BetaRawContentBlockStartEvent):
                        current_block = chunk.content_block
                    elif isinstance(chunk, BetaRawContentBlockDeltaEvent):
                        if chunk.delta.type == "text_delta":
                            md.feed(chunk.delta.text)
                            await asyncio.sleep(0)
                            if current_block and current_block.type == "text":
                                current_block.text += chunk.delta.text
                        elif chunk.delta.type == "input_json_delta":
                            if not hasattr(current_block, "partial_json"):
                                current_block.partial_json = ""
                                current_block.parsed_json = {}
                                current_block.current_key = None
                                current_block.current_value = ""

                            current_block.partial_json += chunk.delta.partial_json

                            if hasattr(current_block, "name"):
                                if edit.name == None:
                                    edit.name = current_block.name
                                edit.feed(chunk.delta.partial_json)

                    elif isinstance(chunk, BetaRawContentBlockStopEvent):
                        edit.close()
                        edit = ToolRenderer()
                        if current_block:
                            if hasattr(current_block, "partial_json"):
                                current_block.input = json.loads(
                                    current_block.partial_json
                                )
                                delattr(current_block, "partial_json")
                            else:
                                md.feed("\n")
                                await asyncio.sleep(0)

                            for attr in [
                                "partial_json",
                                "parsed_json",
                                "current_key",
                                "current_value",
                            ]:
                                if hasattr(current_block, attr):
                                    delattr(current_block, attr)
                            response_content.append(current_block)
                            current_block = None

                edit.close()

                response = BetaMessage(
                    id=str(uuid.uuid4()),
                    content=response_content,
                    role="assistant",
                    model=self.model,
                    stop_reason=None,
                    stop_sequence=None,
                    type="message",
                    usage={"input_tokens": 0, "output_tokens": 0},
                )

                # Only append if response has meaningful content
                if response.content:
                    self.messages.append(
                        {
                            "role": "assistant",
                            "content": cast(
                                list[BetaContentBlockParam], response.content
                            ),
                        }
                    )

                content_blocks = cast(list[BetaContentBlock], response.content)
                tool_use_blocks = [b for b in content_blocks if b.type == "tool_use"]

                # If there are no tool use blocks, we're done
                if not tool_use_blocks:
                    break

                user_approval = None
                if self.auto_run:
                    user_approval = "y"
                else:
                    if len(tool_use_blocks) > 1:
                        # Check if all tools are pre-approved
                        all_approved = all(
                            self._is_tool_approved(b) for b in tool_use_blocks
                        )
                        if all_approved:
                            user_approval = "y"
                        else:
                            print(f"\n\033[38;5;240mRun all actions above\033[0m?")
                            user_approval = self._ask_user_approval()

                        if not self.interactive:
                            user_approval = "n"
                    elif len(tool_use_blocks) == 1:
                        tool_block = tool_use_blocks[0]
                        if self._is_tool_approved(tool_block):
                            user_approval = "y"
                        elif not self.interactive:
                            user_approval = "n"
                        else:
                            if tool_block.name == "str_replace_editor":
                                path = tool_block.input.get("path")
                                if path.startswith(os.getcwd()):
                                    path = path[len(os.getcwd()) + 1 :]
                                    if path == "":
                                        path = "/"

                                if tool_block.input.get("command") == "create":
                                    print(
                                        f"\n\033[38;5;240mCreate \033[0m{path}\033[38;5;240m?\033[0m"
                                    )
                                elif tool_block.input.get("command") == "view":
                                    print(
                                        f"\n\033[38;5;240mView \033[0m{path}\033[38;5;240m?\033[0m"
                                    )
                                elif tool_block.input.get("command") in [
                                    "str_replace",
                                    "insert",
                                ]:
                                    print(
                                        f"\n\033[38;5;240mEdit \033[0m{path}\033[38;5;240m?\033[0m"
                                    )
                            elif tool_block.name == "bash":
                                command = tool_block.input.get("command")
                                print(f"\n\033[38;5;240mRun code?\033[0m")
                            else:
                                print(f"\n\033[38;5;240mRun tool?\033[0m")

                            user_approval = self._ask_user_approval()

                            # Handle adding to allowed lists
                            if user_approval == "a":
                                if tool_block.name == "editor":
                                    path = tool_block.input.get("path")
                                    if path:
                                        self.allowed_paths.append(path)
                                        print(
                                            f"\n\033[38;5;240mEdits to {path} will be auto-approved in this session.\033[0m\n"
                                        )
                                else:  # bash/computer tools
                                    command = tool_block.input.get("command", "")
                                    if command:
                                        self.allowed_commands.append(command)
                                        print(
                                            f"\n\033[38;5;240mThe command '{command}' will be auto-approved in this session.\033[0m\n"
                                        )
                                user_approval = "y"

                tool_result_content: list[BetaToolResultBlockParam] = []
                for content_block in cast(list[BetaContentBlock], response.content):
                    if content_block.type == "tool_use":
                        if user_approval in ["y", "a"]:
                            result = await tool_collection.run(
                                name=content_block.name,
                                tool_input=cast(dict[str, Any], content_block.input),
                            )
                        else:
                            if self.interactive:
                                result = ToolResult(
                                    output="Tool execution cancelled by user"
                                )
                            else:
                                result = ToolResult(
                                    output="You can only run the following commands: "
                                    + ", ".join(self.allowed_commands)
                                    + "\nOr edit/view the following paths: "
                                    + ", ".join(self.allowed_paths)
                                )
                        tool_result_content.append(
                            _make_api_tool_result(result, content_block.id)
                        )

                if not tool_result_content:
                    break

                self.messages.append(
                    {
                        "content": tool_result_content,
                        "role": "user",
                    }
                )

                if user_approval == "n" and self.interactive:
                    break

            else:
                tools = []
                if "interpreter" in self.tools:
                    tools.append(
                        {
                            "type": "function",
                            "function": {
                                "name": "bash",
                                "description": """Run commands in a bash shell\n
                                * When invoking this tool, the contents of the \"command\" parameter does NOT need to be XML-escaped.\n
                                * You don't have access to the internet via this tool.\n
                                * You do have access to a mirror of common linux and python packages via apt and pip.\n
                                * State is persistent across command calls and discussions with the user.\n
                                * To inspect a particular line range of a file, e.g. lines 10-25, try 'sed -n 10,25p /path/to/the/file'.\n
                                * Please avoid commands that may produce a very large amount of output.\n
                                * Please run long lived commands in the background, e.g. 'sleep 10 &' or start a server in the background.""",
                                "parameters": {
                                    "type": "object",
                                    "properties": {
                                        "command": {
                                            "type": "string",
                                            "description": "The bash command to run.",
                                        }
                                    },
                                    "required": ["command"],
                                },
                            },
                        }
                    )
                if "editor" in self.tools:
                    tools.append(
                        {
                            "type": "function",
                            "function": {
                                "name": "str_replace_editor",
                                "description": """Custom editing tool for viewing, creating and editing files
* State is persistent across command calls and discussions with the user
* If `path` is a file, `view` displays the result of applying `cat -n`. If `path` is a directory, `view` lists non-hidden files and directories up to 2 levels deep
* The `create` command cannot be used if the specified `path` already exists as a file
* If a `command` generates a long output, it will be truncated and marked with `<response clipped>`
* The `undo_edit` command will revert the last edit made to the file at `path`

Notes for using the `str_replace` command:
* The `old_str` parameter should match EXACTLY one or more consecutive lines from the original file. Be mindful of whitespaces!
* If the `old_str` parameter is not unique in the file, the replacement will not be performed. Make sure to include enough context in `old_str` to make it unique
* The `new_str` parameter should contain the edited lines that should replace the `old_str`""",
                                "parameters": {
                                    "type": "object",
                                    "properties": {
                                        "command": {
                                            "type": "string",
                                            "description": "The command to execute: view, create, str_replace, insert, or undo_edit",
                                            "enum": [
                                                "view",
                                                "create",
                                                "str_replace",
                                                "insert",
                                                "undo_edit",
                                            ],
                                        },
                                        "path": {
                                            "type": "string",
                                            "description": "Absolute path to the file or directory",
                                        },
                                        "file_text": {
                                            "type": "string",
                                            "description": "File content for create command",
                                        },
                                        "view_range": {
                                            "type": "array",
                                            "description": "Two integers specifying start and end line numbers for view command",
                                            "items": {"type": "integer"},
                                            "minItems": 2,
                                            "maxItems": 2,
                                        },
                                        "old_str": {
                                            "type": "string",
                                            "description": "Text to replace for str_replace command",
                                        },
                                        "new_str": {
                                            "type": "string",
                                            "description": "Replacement text for str_replace or insert commands",
                                        },
                                        "insert_line": {
                                            "type": "integer",
                                            "description": "Line number where to insert text for insert command",
                                        },
                                    },
                                    "required": ["command", "path"],
                                },
                            },
                        }
                    )
                if "gui" in self.tools:
                    tools.append(
                        {
                            "type": "function",
                            "function": {
                                "name": "computer",
                                "description": """Control the computer's mouse, keyboard and screen interactions
                        * Coordinates are scaled to standard resolutions (max 1366x768)
                        * Screenshots are automatically taken after most actions
                        * For key commands, use normalized key names (e.g. 'pagedown' -> 'pgdn', 'enter'/'return' are interchangeable)
                        * On macOS, 'super+' is automatically converted to 'command+'
                        * Mouse movements use smooth easing for natural motion""",
                                "parameters": {
                                    "type": "object",
                                    "properties": {
                                        "action": {
                                            "type": "string",
                                            "description": "The action to perform",
                                            "enum": [
                                                "key",  # Send keyboard input (hotkeys or single keys)
                                                "type",  # Type text with a slight delay between characters
                                                "mouse_move",  # Move mouse cursor to coordinates
                                                "left_click",  # Perform left mouse click
                                                "left_click_drag",  # Click and drag from current pos to coordinates
                                                "right_click",  # Perform right mouse click
                                                "middle_click",  # Perform middle mouse click
                                                "double_click",  # Perform double left click
                                                "screenshot",  # Take a screenshot
                                                "cursor_position",  # Get current cursor coordinates
                                            ],
                                        },
                                        "text": {
                                            "type": "string",
                                            "description": "Text to type or key command to send (required for 'key' and 'type' actions)",
                                        },
                                        "coordinate": {
                                            "type": "array",
                                            "description": "X,Y coordinates for mouse actions (required for 'mouse_move' and 'left_click_drag')",
                                            "items": {"type": "integer"},
                                            "minItems": 2,
                                            "maxItems": 2,
                                        },
                                    },
                                    "required": ["action"],
                                },
                            },
                        }
                    )

                if self.model.startswith("ollama/"):
                    # Fix ollama
                    stream = False
                    actual_model = self.model.replace("ollama/", "openai/")
                    if self.api_base == None:
                        api_base = "http://localhost:11434/v1/"
                    else:
                        api_base = self.api_base
                else:
                    if (
                        not self.model.startswith("openai/")
                        and self.provider == "openai"
                    ):
                        actual_model = "openai/" + self.model
                    else:
                        actual_model = self.model

                    stream = True
                    api_base = self.api_base

                if not self.tool_calling:
                    system_message += "\n\nPLEASE write code to satisfy the user's request, use ```bash\n...\n``` to run code. You CAN run code."

                params = {
                    "model": actual_model,
                    "messages": [{"role": "system", "content": system_message}]
                    + self.messages,
                    "stream": stream,
                    "api_base": api_base,
                    "temperature": self.temperature,
                    "api_key": self.api_key,
                    "api_version": self.api_version,
                    # "parallel_tool_calls": True,
                }

                if self.tool_calling:
                    params["tools"] = tools
                else:
                    params["stream"] = False
                    stream = False

                if provider == "anthropic" and self.tool_calling:
                    params["tools"] = tool_collection.to_params()
                    for t in params["tools"]:
                        t["function"] = {"name": t["name"]}
                        if t["name"] == "computer":
                            t["function"]["parameters"] = {
                                "display_height_px": t["display_height_px"],
                                "display_width_px": t["display_width_px"],
                                "display_number": t["display_number"],
                            }
                    params["extra_headers"] = {
                        "anthropic-beta": "computer-use-2024-10-22"
                    }

                # if self.debug:
                #     print("Sending request...", params)
                #     time.sleep(3)

                if self.debug:
                    print("Messages:")
                    for m in self.messages:
                        if len(str(m)) > 1000:
                            print(str(m)[:1000] + "...")
                        else:
                            print(str(m))
                    print()

                raw_response = litellm.completion(**params)

                if not stream:
                    raw_response.choices[0].delta = raw_response.choices[0].message
                    raw_response = [raw_response]

                if not self.tool_calling:
                    # Add the original message to the messages list
                    self.messages.append(
                        {
                            "role": "assistant",
                            "content": raw_response[0].choices[0].delta.content,
                        }
                    )

                    # Extract code blocks from non-tool-calling response
                    content = raw_response[0].choices[0].delta.content
                    message = raw_response[0].choices[0].delta
                    message.tool_calls = []
                    message.content = ""

                    # Find all code blocks between backticks
                    while "```" in content:
                        try:
                            # Split on first ``` to get everything after it
                            before, rest = content.split("```", 1)
                            message.content += before

                            # Handle optional language identifier
                            if "\n" in rest:
                                maybe_lang, rest = rest.split("\n", 1)
                            else:
                                maybe_lang = ""

                            # Split on closing ``` to get code block
                            code, content = rest.split("```", 1)

                            # Create tool call for the code block
                            tool_call = type(
                                "ToolCall",
                                (),
                                {
                                    "id": f"call_{len(message.tool_calls)}",
                                    "function": type(
                                        "Function",
                                        (),
                                        {
                                            "name": "bash",
                                            "arguments": json.dumps(
                                                {"command": code.strip()}
                                            ),
                                        },
                                    ),
                                },
                            )
                            message.tool_calls.append(tool_call)

                        except ValueError:
                            # Handle malformed code blocks by breaking
                            break

                    # Add any remaining content after the last code block
                    message.content += content
                    raw_response = [raw_response[0]]

                message = None
                first_token = True

                for chunk in raw_response:
                    yield chunk

                    if first_token:
                        self._spinner.stop()
                        first_token = False

                    if message == None:
                        message = chunk.choices[0].delta

                    if chunk.choices[0].delta.content:
                        md.feed(chunk.choices[0].delta.content)
                        await asyncio.sleep(0)

                        if message.content == None:
                            message.content = chunk.choices[0].delta.content
                        elif chunk.choices[0].delta.content != None:
                            message.content += chunk.choices[0].delta.content

                    if chunk.choices[0].delta.tool_calls:
                        if chunk.choices[0].delta.tool_calls[0].id:
                            if message.tool_calls == None or chunk.choices[
                                0
                            ].delta.tool_calls[0].id not in [
                                t.id for t in message.tool_calls
                            ]:
                                edit.close()
                                edit = ToolRenderer()
                                if message.tool_calls == None:
                                    message.tool_calls = []
                                message.tool_calls.append(
                                    chunk.choices[0].delta.tool_calls[0]
                                )
                            current_tool_call = [
                                t
                                for t in message.tool_calls
                                if t.id == chunk.choices[0].delta.tool_calls[0].id
                            ][0]

                        if chunk.choices[0].delta.tool_calls[0].function.name:
                            tool_name = (
                                chunk.choices[0].delta.tool_calls[0].function.name
                            )
                            if edit.name == None:
                                edit.name = tool_name
                            if current_tool_call.function.name == None:
                                current_tool_call.function.name = tool_name
                        if chunk.choices[0].delta.tool_calls[0].function.arguments:
                            arguments_delta = (
                                chunk.choices[0].delta.tool_calls[0].function.arguments
                            )
                            edit.feed(arguments_delta)

                            if chunk.choices[0].delta != message:
                                current_tool_call.function.arguments += arguments_delta

                    if chunk.choices[0].finish_reason:
                        edit.close()
                        edit = ToolRenderer()

                if self.tool_calling:
                    self.messages.append(message)

                print()

                if not message.tool_calls:
                    break

                if self.auto_run:
                    user_approval = "y"
                else:
                    user_approval = input("\nRun tool(s)? (y/n): ").lower().strip()

                user_content_to_add = []

                for tool_call in message.tool_calls:
                    function_arguments = json.loads(tool_call.function.arguments)

                    if user_approval == "y":
                        result = await tool_collection.run(
                            name=tool_call.function.name,
                            tool_input=cast(dict[str, Any], function_arguments),
                        )
                    else:
                        result = ToolResult(output="Tool execution cancelled by user")

                    if self.tool_calling:
                        if result.error:
                            output = result.error
                        else:
                            output = result.output
                        self.messages.append(
                            {
                                "role": "tool",
                                "content": output,
                                "tool_call_id": tool_call.id,
                            }
                        )
                        if result.base64_image:
                            self.messages.append(
                                {
                                    "role": "tool",
                                    "content": "The user will reply with the tool's image output.",
                                    "tool_call_id": tool_call.id,
                                }
                            )
                            user_content_to_add.append(
                                {
                                    "type": "image_url",
                                    "image_url": {
                                        "url": f"data:image/png;base64,{result.base64_image}",
                                    },
                                }
                            )
                    else:
                        text_content = (
                            "This was the output of the tool call. What does it mean/what's next?\n"
                            + (result.output or "")
                        )
                        if result.base64_image:
                            content = [
                                {"type": "text", "text": text_content},
                                {
                                    "type": "image",
                                    "image_url": {
                                        "url": "data:image/png;base64,"
                                        + result.base64_image
                                    },
                                },
                            ]
                        else:
                            content = text_content

                        self.messages.append({"role": "user", "content": content})

                if user_content_to_add:
                    self.messages.append(
                        {"role": "user", "content": user_content_to_add}
                    )

    def _ask_user_approval(self) -> str:
        """Ask user for approval to run a tool"""
        # print("\n\033[38;5;240m(\033[0my\033[38;5;240m)es (\033[0mn\033[38;5;240m)o (\033[0ma\033[38;5;240m)lways approve this command: \033[0m", end="", flush=True)
        # Simpler y/n prompt
        print(
            "\n\033[38;5;240m(\033[0my\033[38;5;240m/\033[0mn\033[38;5;240m): \033[0m",
            end="",
            flush=True,
        )
        try:
            user_approval = readchar().lower()
            print(user_approval, "\n")
            return user_approval
        except KeyboardInterrupt:
            print()
            return "n"

    def _handle_command(self, cmd: str, parts: list[str]) -> bool:
        return self._command_handler.handle_command(cmd, parts)

    def chat(self):
        """Chat with the interpreter. Handles both sync and async contexts."""
        try:
            loop = asyncio.get_running_loop()
            # If we get here, there is a running event loop
            loop.create_task(self.async_chat())
        except RuntimeError:
            # No running event loop, create one
            asyncio.run(self.async_chat())

    async def async_chat(self):
        original_message_length = len(self.messages)

        try:
            message_count = 0
            while True:
                try:
                    user_input = await async_get_input()
                except KeyboardInterrupt:
                    print()
                    return self.messages[original_message_length:]

                message_count += 1  # Increment counter after each message

                if user_input.startswith("/"):
                    parts = user_input.split(maxsplit=2)
                    cmd = parts[0].lower()
                    if self._handle_command(cmd, parts):
                        continue

                if user_input == "":
                    if message_count in range(8, 11):
                        print("Error: Cat is asleep on Enter key\n")
                    else:
                        print("Error: No input provided\n")
                    continue

                try:
                    print()
                    async for _ in self.async_respond(user_input):
                        pass
                except KeyboardInterrupt:
                    self._spinner.stop()
                except asyncio.CancelledError:
                    print("ASYNC CHAT INSIDE INTERPRETER CANCELLED ERROR HERE")
                    print("ASYNC CHAT INSIDE INTERPRETER CANCELLED ERROR HERE")
                    print("ASYNC CHAT INSIDE INTERPRETER CANCELLED ERROR HERE")
                    print("ASYNC CHAT INSIDE INTERPRETER CANCELLED ERROR HERE")
                    print("ASYNC CHAT INSIDE INTERPRETER CANCELLED ERROR HERE")
                    print("ASYNC CHAT INSIDE INTERPRETER CANCELLED ERROR HERE")
                    self._spinner.stop()

                print()
        except:
            self._spinner.stop()
            print(traceback.format_exc())
            print("\n\n\033[91mAn error has occurred.\033[0m")
            if self.interactive:
                print(
                    "\nOpen Interpreter is self-healing. If you report this error, it will be autonomously repaired."
                )
                if (
                    input(
                        "\n\033[1mReport error?\033[0m This opens Github. (y/N): "
                    ).lower()
                    == "y"
                ):
                    self._report_error("".join(traceback.format_exc()))
            exit(1)

    def respond(self, user_input=None, stream=False):
        """Sync method to respond to user input if provided, or to the messages in self.messages."""
        if user_input:
            self.messages.append({"role": "user", "content": user_input})

        if stream:
            return self._sync_respond_stream()
        else:
            original_message_length = len(self.messages)
            for _ in self._sync_respond_stream():
                pass
            return self.messages[original_message_length:]

    def _sync_respond_stream(self):
        """Synchronous generator that yields responses. Only use in synchronous contexts."""
        loop = asyncio.new_event_loop()
        asyncio.set_event_loop(loop)
        try:
            # Convert async generator to sync generator
            async_gen = self.async_respond()
            while True:
                try:
                    chunk = loop.run_until_complete(async_gen.__anext__())
                    yield chunk
                except StopAsyncIteration:
                    break
        finally:
            loop.close()

    def server(self):
        """
        Start an OpenAI-compatible API server.
        """
        from .server import Server

        # Create and start server
        server = Server(self)
        try:
            server.run()
        except KeyboardInterrupt:
            print("\nShutting down server...")

    def _is_tool_approved(self, tool_block: BetaContentBlock) -> bool:
        """Check if a tool use is pre-approved based on stored paths/commands"""
        if tool_block.name == "editor":
            path = tool_block.input.get("path")
            return path in self.allowed_paths
        else:  # bash/computer tools
            command = tool_block.input.get("command", "")
            return command in self.allowed_commands

    def _report_error(self, traceback_str) -> None:
        # Extract key information
        error_type = traceback_str.splitlines()[-1]
        system = platform.system()
        python_version = sys.version
        conversation = "\n\n".join(
            str(msg["role"].upper()) + ": " + str(msg["content"])
            for msg in self.messages
        )

        # Build error details sections
        error_section = "### Error Details\n\n" + traceback_str
        system_section = (
            "### System Information\n\nOS: " + system + "\nPython: " + python_version
        )
        convo_section = "### Conversation History\n\n" + conversation

        # Combine sections
        error_details = "\n\n".join([convo_section, error_section, system_section])

        # Create GitHub issue URL components
        title = quote("Error Report: " + error_type[:100])
        body = quote(error_details)
        labels = quote("bug,automated-report")

        # Generate and open GitHub issue URL
        base_url = "https://github.com/openinterpreter/open-interpreter/issues/new"
        params = "?title=" + title + "&body=" + body + "&labels=" + labels
        webbrowser.open(base_url + params)

        print(
            "\nThank you! A browser window has been opened. Please review the information before submitting.\n"
        )
        print(
            "\nFor more assistance, please join our Discord: https://discord.gg/Hvz9Axh84z\n"
        )<|MERGE_RESOLUTION|>--- conflicted
+++ resolved
@@ -249,16 +249,11 @@
         provider = self.provider  # Keep existing provider if set
         max_tokens = self.max_tokens  # Keep existing max_tokens if set
 
-<<<<<<< HEAD
-        if self.model == "claude-3-5-sonnet":
-            # For some reason, Litellm can't find the model info for claude-3-5-sonnet-latest
-=======
         if provider is None and self.model in [
             "claude-3-5-sonnet-latest",
             "claude-3-5-sonnet-20241022",
         ]:
             # For some reason, Litellm can't find the model info for these
->>>>>>> 9a8e0341
             provider = "anthropic"
 
         # Only try to get model info if we need either provider or max_tokens
